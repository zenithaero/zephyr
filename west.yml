--- conflicted
+++ resolved
@@ -29,154 +29,144 @@
   #
   # Please add items below based on alphabetical order
   projects:
-<<<<<<< HEAD
-    # - name: bsim
-    #   repo-path: babblesim-manifest
-    #   revision: 908ffde6298a937c6549dbfa843a62caab26bfc5
-    #   import:
-    #     path-prefix: tools
     - name: canopennode
       revision: dec12fa3f0d790cafa8414a4c2930ea71ab72ffd
       path: modules/lib/canopennode
-    # - name: chre
-    #   revision: b7955c27e50485b7dafdc3888d7d6afdc2ac6d96
-    #   path: modules/lib/chre
-=======
-    - name: acpica
-      revision: 8d24867bc9c9d81c81eeac59391cda59333affd4
-      path: modules/lib/acpica
-    - name: bsim
-      repo-path: babblesim-manifest
-      revision: 9ee22c707970f6621adba0375841c0a609e24628
-      path: tools/bsim
-      groups:
-        - babblesim
-    - name: babblesim_base
-      remote: babblesim
-      repo-path: base
-      path: tools/bsim/components
-      revision: a3dff9a57f334fb25daa9625841cd64cbfe56681
-      groups:
-        - babblesim
-    - name: babblesim_ext_2G4_libPhyComv1
-      remote: babblesim
-      repo-path: ext_2G4_libPhyComv1
-      path: tools/bsim/components/ext_2G4_libPhyComv1
-      revision: aa4951317cc7d84f24152ea38ac9ac21e6d78a76
-      groups:
-        - babblesim
-    - name: babblesim_ext_2G4_phy_v1
-      remote: babblesim
-      repo-path: ext_2G4_phy_v1
-      path: tools/bsim/components/ext_2G4_phy_v1
-      revision: 04eeb3c3794444122fbeeb3715f4233b0b50cfbb
-      groups:
-        - babblesim
-    - name: babblesim_ext_2G4_channel_NtNcable
-      remote: babblesim
-      repo-path: ext_2G4_channel_NtNcable
-      path: tools/bsim/components/ext_2G4_channel_NtNcable
-      revision: 20a38c997f507b0aa53817aab3d73a462fff7af1
-      groups:
-        - babblesim
-    - name: babblesim_ext_2G4_channel_multiatt
-      remote: babblesim
-      repo-path: ext_2G4_channel_multiatt
-      path: tools/bsim/components/ext_2G4_channel_multiatt
-      revision: bde72a57384dde7a4310bcf3843469401be93074
-      groups:
-        - babblesim
-    - name: babblesim_ext_2G4_modem_magic
-      remote: babblesim
-      repo-path: ext_2G4_modem_magic
-      path: tools/bsim/components/ext_2G4_modem_magic
-      revision: edfcda2d3937a74be0a59d6cd47e0f50183453da
-      groups:
-        - babblesim
-    - name: babblesim_ext_2G4_modem_BLE_simple
-      remote: babblesim
-      repo-path: ext_2G4_modem_BLE_simple
-      path: tools/bsim/components/ext_2G4_modem_BLE_simple
-      revision: 4d2379de510684cd4b1c3bbbb09bce7b5a20bc1f
-      groups:
-        - babblesim
-    - name: babblesim_ext_2G4_device_burst_interferer
-      remote: babblesim
-      repo-path: ext_2G4_device_burst_interferer
-      path: tools/bsim/components/ext_2G4_device_burst_interferer
-      revision: 5b5339351d6e6a2368c686c734dc8b2fc65698fc
-      groups:
-        - babblesim
-    - name: babblesim_ext_2G4_device_WLAN_actmod
-      remote: babblesim
-      repo-path: ext_2G4_device_WLAN_actmod
-      path: tools/bsim/components/ext_2G4_device_WLAN_actmod
-      revision: 9cb6d8e72695f6b785e57443f0629a18069d6ce4
-      groups:
-        - babblesim
-    - name: babblesim_ext_2G4_device_playback
-      remote: babblesim
-      repo-path: ext_2G4_device_playback
-      path: tools/bsim/components/ext_2G4_device_playback
-      revision: abb48cd71ddd4e2a9022f4bf49b2712524c483e8
-      groups:
-        - babblesim
-    - name: babblesim_ext_libCryptov1
-      remote: babblesim
-      repo-path: ext_libCryptov1
-      path: tools/bsim/components/ext_libCryptov1
-      revision: 236309584c90be32ef12848077bd6de54e9f4deb
-      groups:
-        - babblesim
->>>>>>> a4d9bb45
-    - name: cmsis
-      revision: 4b96cbb174678dcd3ca86e11e1f24bc5f8726da0
-      path: modules/hal/cmsis
-      groups:
-        - hal
-<<<<<<< HEAD
+    # - name: acpica
+    #   revision: 8d24867bc9c9d81c81eeac59391cda59333affd4
+    #   path: modules/lib/acpica
+    # - name: bsim
+    #   repo-path: babblesim-manifest
+    #   revision: 9ee22c707970f6621adba0375841c0a609e24628
+    #   path: tools/bsim
+    #   groups:
+    #     - babblesim
+    # - name: babblesim_base
+    #   remote: babblesim
+    #   repo-path: base
+    #   path: tools/bsim/components
+    #   revision: a3dff9a57f334fb25daa9625841cd64cbfe56681
+    #   groups:
+    #     - babblesim
+    # - name: babblesim_ext_2G4_libPhyComv1
+    #   remote: babblesim
+    #   repo-path: ext_2G4_libPhyComv1
+    #   path: tools/bsim/components/ext_2G4_libPhyComv1
+    #   revision: aa4951317cc7d84f24152ea38ac9ac21e6d78a76
+    #   groups:
+    #     - babblesim
+    # - name: babblesim_ext_2G4_phy_v1
+    #   remote: babblesim
+    #   repo-path: ext_2G4_phy_v1
+    #   path: tools/bsim/components/ext_2G4_phy_v1
+    #   revision: 04eeb3c3794444122fbeeb3715f4233b0b50cfbb
+    #   groups:
+    #     - babblesim
+    # - name: babblesim_ext_2G4_channel_NtNcable
+    #   remote: babblesim
+    #   repo-path: ext_2G4_channel_NtNcable
+    #   path: tools/bsim/components/ext_2G4_channel_NtNcable
+    #   revision: 20a38c997f507b0aa53817aab3d73a462fff7af1
+    #   groups:
+    #     - babblesim
+    # - name: babblesim_ext_2G4_channel_multiatt
+    #   remote: babblesim
+    #   repo-path: ext_2G4_channel_multiatt
+    #   path: tools/bsim/components/ext_2G4_channel_multiatt
+    #   revision: bde72a57384dde7a4310bcf3843469401be93074
+    #   groups:
+    #     - babblesim
+    # - name: babblesim_ext_2G4_modem_magic
+    #   remote: babblesim
+    #   repo-path: ext_2G4_modem_magic
+    #   path: tools/bsim/components/ext_2G4_modem_magic
+    #   revision: edfcda2d3937a74be0a59d6cd47e0f50183453da
+    #   groups:
+    #     - babblesim
+    # - name: babblesim_ext_2G4_modem_BLE_simple
+    #   remote: babblesim
+    #   repo-path: ext_2G4_modem_BLE_simple
+    #   path: tools/bsim/components/ext_2G4_modem_BLE_simple
+    #   revision: 4d2379de510684cd4b1c3bbbb09bce7b5a20bc1f
+    #   groups:
+    #     - babblesim
+    # - name: babblesim_ext_2G4_device_burst_interferer
+    #   remote: babblesim
+    #   repo-path: ext_2G4_device_burst_interferer
+    #   path: tools/bsim/components/ext_2G4_device_burst_interferer
+    #   revision: 5b5339351d6e6a2368c686c734dc8b2fc65698fc
+    #   groups:
+    #     - babblesim
+    # - name: babblesim_ext_2G4_device_WLAN_actmod
+    #   remote: babblesim
+    #   repo-path: ext_2G4_device_WLAN_actmod
+    #   path: tools/bsim/components/ext_2G4_device_WLAN_actmod
+    #   revision: 9cb6d8e72695f6b785e57443f0629a18069d6ce4
+    #   groups:
+    #     - babblesim
+    # - name: babblesim_ext_2G4_device_playback
+    #   remote: babblesim
+    #   repo-path: ext_2G4_device_playback
+    #   path: tools/bsim/components/ext_2G4_device_playback
+    #   revision: abb48cd71ddd4e2a9022f4bf49b2712524c483e8
+    #   groups:
+    #     - babblesim
+    # - name: babblesim_ext_libCryptov1
+    #   remote: babblesim
+    #   repo-path: ext_libCryptov1
+    #   path: tools/bsim/components/ext_libCryptov1
+    #   revision: 236309584c90be32ef12848077bd6de54e9f4deb
+    #   groups:
+    #     - babblesim
+    # - name: cmsis
+    #   revision: 4b96cbb174678dcd3ca86e11e1f24bc5f8726da0
+    #   path: modules/hal/cmsis
+    #   groups:
+    #     - hal
+    # - name: cmsis-dsp
+    #   revision: 6489e771e9c405f1763b52d64a3f17a1ec488ace
+    #   path: modules/lib/cmsis-dsp
+    # - name: cmsis-nn
+    #   revision: ea987c1ca661be723de83bd159aed815d6cbd430
+    #   path: modules/lib/cmsis-nn
     # - name: edtt
-    #   revision: 64e5105ad82390164fb73fc654be3f73a608209a
+    #   revision: b9ca3c7030518f07b7937dacf970d37a47865a76
     #   path: tools/edtt
     #   groups:
     #     - tools
-=======
-    - name: cmsis-dsp
-      revision: 6489e771e9c405f1763b52d64a3f17a1ec488ace
-      path: modules/lib/cmsis-dsp
-    - name: cmsis-nn
-      revision: ea987c1ca661be723de83bd159aed815d6cbd430
-      path: modules/lib/cmsis-nn
-    - name: edtt
-      revision: b9ca3c7030518f07b7937dacf970d37a47865a76
-      path: tools/edtt
-      groups:
-        - tools
->>>>>>> a4d9bb45
     - name: fatfs
       revision: 427159bf95ea49b7680facffaa29ad506b42709b
       path: modules/fs/fatfs
       groups:
         - fs
-<<<<<<< HEAD
+    # - name: hal_adi
+    #   revision: de5dadb5322c5da9647363a0d081aa002d4b796f
+    #   path: modules/hal/adi
+    #   groups:
+    #     - hal
     # - name: hal_altera
-    #   revision: 0d225ddd314379b32355a00fb669eacf911e750d
+    #   revision: 4fe4df959d4593ce66e676aeba0b57f546dba0fe
     #   path: modules/hal/altera
     #   groups:
     #     - hal
+    # - name: hal_ambiq
+    #   revision: df4a9863f87cf75dc0b4a8e47483c87363d0e8f0
+    #   path: modules/hal/ambiq
+    #   groups:
+    #     - hal
     # - name: hal_atmel
-    #   revision: 5ab43007eda3f380c125f957f03638d2e8d1144d
+    #   revision: 56d60ebc909ad065bf6554cee73487969857614b
     #   path: modules/hal/atmel
     #   groups:
     #     - hal
     # - name: hal_espressif
-    #   revision: abe299333411cb37a1cb1dd0aa2ea35c27382604
+    #   revision: 0bd00ce82fcf48281c9206fc28bd39785f059d64
     #   path: modules/hal/espressif
     #   west-commands: west/west-commands.yml
     #   groups:
     #     - hal
     # - name: hal_ethos_u
-    #   revision: 90ada2ea5681b2a2722a10d2898eac34c2510791
+    #   revision: 8e2cf756b474eff9a32a9bdf1775d9620f1eadcf
     #   path: modules/hal/ethos_u
     #   groups:
     #     - hal
@@ -186,400 +176,175 @@
     #   groups:
     #     - hal
     # - name: hal_infineon
-    #   revision: 0bebc14d8bd1a249ee7fbc70b37db6f01f72544f
+    #   revision: 88d2529a3c5aee2e81947553bf6cbacb4671088c
     #   path: modules/hal/infineon
     #   groups:
     #     - hal
+    # - name: hal_intel
+    #   revision: 8876a1815bc59e0464d285459b71e3d69872edfd
+    #   path: modules/hal/intel
+    #   groups:
+    #     - hal
     # - name: hal_microchip
-    #   revision: 5d079f1683a00b801373bbbbf5d181d4e33b30d5
+    #   revision: 71eba057c0cb7fc11b6f33eb40a82f1ebe2c571c
     #   path: modules/hal/microchip
     #   groups:
     #     - hal
     # - name: hal_nordic
-    #   revision: a1c3e0fbaafda091139b8744becd4853ada2f747
+    #   revision: af7b21c4f875bea26689307daa8e52e9a8e8323c
     #   path: modules/hal/nordic
     #   groups:
     #     - hal
     # - name: hal_nuvoton
-    #   revision: 0a1f153c433f5f637a4490651bdda6d966de3b99
+    #   revision: 466c3eed9c98453fb23953bf0e0427fea01924be
     #   path: modules/hal/nuvoton
     #   groups:
     #     - hal
     # - name: hal_nxp
-    #   revision: 904830e8f684a9fd573751a1cdecde877ec49242
+    #   revision: adfa0bbba6f5d36352d387527bdc486616c9f521
     #   path: modules/hal/nxp
     #   groups:
     #     - hal
     # - name: hal_openisa
-    #   revision: d1e61c0c654d8ca9e73d27fca3a7eb3b7881cb6a
+    #   revision: eabd530a64d71de91d907bad257cd61aacf607bc
     #   path: modules/hal/openisa
     #   groups:
     #     - hal
     # - name: hal_quicklogic
-    #   revision: b3a66fe6d04d87fd1533a5c8de51d0599fcd08d0
+    #   revision: bad894440fe72c814864798c8e3a76d13edffb6c
     #   path: modules/hal/quicklogic
-    #   repo-path: hal_quicklogic
     #   groups:
     #     - hal
     # - name: hal_renesas
     #   path: modules/hal/renesas
-    #   revision: f2d791d28cd8fdbc5861652b863822632c91f690
+    #   revision: 1ec88911defaba8aebe265d57497cacfbb6afeb8
     #   groups:
     #     - hal
     # - name: hal_rpi_pico
     #   path: modules/hal/rpi_pico
-    #   revision: b7801e4db6a62ea2d37bbef7880c3d056530c9bf
+    #   revision: fba7162cc7bee06d0149622bbcaac4e41062d368
     #   groups:
     #     - hal
     # - name: hal_silabs
-    #   revision: a143f03e846eb1b7b3135f3c8192820ce1b6d9c4
+    #   revision: 4c813a1f6c0bba03dec45a3878ba06cfb385565d
     #   path: modules/hal/silabs
     #   groups:
     #     - hal
-    # - name: hal_st
-    #   revision: 5948f7b3304f1628a45ee928cd607619a7f53bbb
-    #   path: modules/hal/st
-    #   groups:
-    #     - hal
-=======
-    - name: hal_adi
-      revision: de5dadb5322c5da9647363a0d081aa002d4b796f
-      path: modules/hal/adi
-      groups:
-        - hal
-    - name: hal_altera
-      revision: 4fe4df959d4593ce66e676aeba0b57f546dba0fe
-      path: modules/hal/altera
-      groups:
-        - hal
-    - name: hal_ambiq
-      revision: df4a9863f87cf75dc0b4a8e47483c87363d0e8f0
-      path: modules/hal/ambiq
-      groups:
-        - hal
-    - name: hal_atmel
-      revision: 56d60ebc909ad065bf6554cee73487969857614b
-      path: modules/hal/atmel
-      groups:
-        - hal
-    - name: hal_espressif
-      revision: 0bd00ce82fcf48281c9206fc28bd39785f059d64
-      path: modules/hal/espressif
-      west-commands: west/west-commands.yml
-      groups:
-        - hal
-    - name: hal_ethos_u
-      revision: 8e2cf756b474eff9a32a9bdf1775d9620f1eadcf
-      path: modules/hal/ethos_u
-      groups:
-        - hal
-    - name: hal_gigadevice
-      revision: 2994b7dde8b0b0fa9b9c0ccb13474b6a486cddc3
-      path: modules/hal/gigadevice
-      groups:
-        - hal
-    - name: hal_infineon
-      revision: 88d2529a3c5aee2e81947553bf6cbacb4671088c
-      path: modules/hal/infineon
-      groups:
-        - hal
-    - name: hal_intel
-      revision: 8876a1815bc59e0464d285459b71e3d69872edfd
-      path: modules/hal/intel
-      groups:
-        - hal
-    - name: hal_microchip
-      revision: 71eba057c0cb7fc11b6f33eb40a82f1ebe2c571c
-      path: modules/hal/microchip
-      groups:
-        - hal
-    - name: hal_nordic
-      revision: af7b21c4f875bea26689307daa8e52e9a8e8323c
-      path: modules/hal/nordic
-      groups:
-        - hal
-    - name: hal_nuvoton
-      revision: 466c3eed9c98453fb23953bf0e0427fea01924be
-      path: modules/hal/nuvoton
-      groups:
-        - hal
-    - name: hal_nxp
-      revision: adfa0bbba6f5d36352d387527bdc486616c9f521
-      path: modules/hal/nxp
-      groups:
-        - hal
-    - name: hal_openisa
-      revision: eabd530a64d71de91d907bad257cd61aacf607bc
-      path: modules/hal/openisa
-      groups:
-        - hal
-    - name: hal_quicklogic
-      revision: bad894440fe72c814864798c8e3a76d13edffb6c
-      path: modules/hal/quicklogic
-      groups:
-        - hal
-    - name: hal_renesas
-      path: modules/hal/renesas
-      revision: 1ec88911defaba8aebe265d57497cacfbb6afeb8
-      groups:
-        - hal
-    - name: hal_rpi_pico
-      path: modules/hal/rpi_pico
-      revision: fba7162cc7bee06d0149622bbcaac4e41062d368
-      groups:
-        - hal
-    - name: hal_silabs
-      revision: 4c813a1f6c0bba03dec45a3878ba06cfb385565d
-      path: modules/hal/silabs
-      groups:
-        - hal
     - name: hal_st
       revision: b2f548fe672f24122c7f92027b2c9eeea8a0483a
       path: modules/hal/st
       groups:
         - hal
->>>>>>> a4d9bb45
     - name: hal_stm32
       revision: 1ff820533c1b1c17f1a4d7d28ab99a94a234883b
       path: modules/hal/stm32
       groups:
         - hal
-<<<<<<< HEAD
     # - name: hal_telink
-    #   revision: 38573af589173259801ae6c2b34b7d4c9e626746
+    #   revision: 4226c7fc17d5a34e557d026d428fc766191a0800
     #   path: modules/hal/telink
     #   groups:
     #     - hal
     # - name: hal_ti
-    #   revision: ae1db23f32dde779cdfc4afaa9a60ea219310a64
+    #   revision: 2e7b95ad079e9f636884eedc6853e6ad98b85f65
     #   path: modules/hal/ti
     #   groups:
     #     - hal
     # - name: hal_wurthelektronik
-    #   revision: 24ca9873c3d608fad1fea0431836bc8f144c132e
+    #   revision: e5bcb2eac1bb9639ce13b4dafc78eb254e014342
     #   path: modules/hal/wurthelektronik
     #   groups:
     #     - hal
     # - name: hal_xtensa
-    #   revision: 41a631d4aeeeaedc0daece21eecc338807296ad7
+    #   revision: baa56aa3e119b5aae43d16f9b2d2c8112e052871
     #   path: modules/hal/xtensa
     #   groups:
     #     - hal
+    # - name: hostap
+    #   path: modules/lib/hostap
+    #   revision: cbae0170437dbe196d436b2b53d7aefb97044b0c
     # - name: libmetal
-    #   revision: b91611a6f47dd29fb24c46e5621e797557f80ec6
+    #   revision: a6851ba6dba8c9e87d00c42f171a822f7a29639b
     #   path: modules/hal/libmetal
     #   groups:
     #     - hal
     # - name: liblc3
-    #   revision: 448f3de31f49a838988a162ef1e23a89ddf2d2ed
+    #   revision: 1a5938ebaca4f13fe79ce074f5dee079783aa29f
     #   path: modules/lib/liblc3
-=======
-    - name: hal_telink
-      revision: 4226c7fc17d5a34e557d026d428fc766191a0800
-      path: modules/hal/telink
-      groups:
-        - hal
-    - name: hal_ti
-      revision: 2e7b95ad079e9f636884eedc6853e6ad98b85f65
-      path: modules/hal/ti
-      groups:
-        - hal
-    - name: hal_wurthelektronik
-      revision: e5bcb2eac1bb9639ce13b4dafc78eb254e014342
-      path: modules/hal/wurthelektronik
-      groups:
-        - hal
-    - name: hal_xtensa
-      revision: baa56aa3e119b5aae43d16f9b2d2c8112e052871
-      path: modules/hal/xtensa
-      groups:
-        - hal
-    - name: hostap
-      path: modules/lib/hostap
-      revision: cbae0170437dbe196d436b2b53d7aefb97044b0c
-    - name: libmetal
-      revision: a6851ba6dba8c9e87d00c42f171a822f7a29639b
-      path: modules/hal/libmetal
-      groups:
-        - hal
-    - name: liblc3
-      revision: 1a5938ebaca4f13fe79ce074f5dee079783aa29f
-      path: modules/lib/liblc3
->>>>>>> a4d9bb45
     - name: littlefs
       path: modules/fs/littlefs
       groups:
         - fs
-<<<<<<< HEAD
       revision: ca583fd297ceb48bced3c2548600dc615d67af24
     # - name: loramac-node
-    #   revision: ce57712f3e426bbbb13acaec97b45369f716f43a
+    #   revision: fb00b383072518c918e2258b0916c996f2d4eebe
     #   path: modules/lib/loramac-node
-=======
-      revision: 009bcff0ed4853a53df8256039fa815bda6854dd
-    - name: loramac-node
-      revision: fb00b383072518c918e2258b0916c996f2d4eebe
-      path: modules/lib/loramac-node
->>>>>>> a4d9bb45
     - name: lvgl
       revision: 2b498e6f36d6b82ae1da12c8b7742e318624ecf5
       path: modules/lib/gui/lvgl
-<<<<<<< HEAD
-    # - name: lz4
-    #   revision: 8e303c264fc21c2116dc612658003a22e933124d
-    #   path: modules/lib/lz4
     # - name: mbedtls
-    #   revision: 6e7841e5a08eb5da3c82dbc8b6b6d82ae4b7d2a0
+    #   revision: fb36f3fe20f9f62e67b1a20c0cfe0a6788ec2bf6
     #   path: modules/crypto/mbedtls
     #   groups:
     #     - crypto
     # - name: mcuboot
-    #   revision: a6aef32619455cb1697c42d66db489c1608f8410
+    #   revision: e890df7ab975da181a9f3fb3abc470bf935625ab
     #   path: bootloader/mcuboot
+    #   groups:
+    #     - bootloader
     # - name: mipi-sys-t
     #   path: modules/debug/mipi-sys-t
     #   groups:
     #     - debug
-    #   revision: 0d521d8055f3b2b4842f728b0365d3f0ece9c37f
-    # - name: nanopb
-    #   revision: 42fa8b211e946b90b9d968523fce7b1cfe27617e
-    #   path: modules/lib/nanopb
+    #   revision: 71ace1f5caa03e56c8740a09863e685efb4b2360
     # - name: net-tools
-    #   revision: e0828aa9629b533644dc96ff6d1295c939bd713c
+    #   revision: 93acc8bac4661e74e695eb1aea94c7c5262db2e2
     #   path: tools/net-tools
     #   groups:
     #     - tools
     # - name: nrf_hw_models
-    #   revision: c8d2ecd25d6976d2d77eccf66878420fdb8ef5a1
+    #   revision: d2a119a9c7600ce06033a794de042e0ad9a38702
     #   path: modules/bsim_hw_models/nrf_hw_models
     # - name: open-amp
-    #   revision: c904a01d4a882bcbb39987e0e2ce5308f49ac7ad
+    #   revision: 76d2168bcdfcd23a9a7dce8c21f2083b90a1e60a
     #   path: modules/lib/open-amp
     # - name: openthread
-    #   revision: d9abe3071c0131a4adb5d7e7451319b735e6d855
+    #   revision: e10a92570f94ff1e0bc5e0da9ecf0ee135d955a6
     #   path: modules/lib/openthread
+    # - name: percepio
+    #   path: modules/debug/percepio
+    #   revision: b68d17993109b9bee6b45dc8c9794e7b7bce236d
+    #   groups:
+    #     - debug
     # - name: picolibc
     #   path: modules/lib/picolibc
-    #   revision: d07c38ff051386f8e09a143ea0a6c1d6d66dd1d8
+    #   revision: 06bde1fd7531b1f788f6e42b6f7b358c0fe4f814
     # - name: segger
-    #   revision: 4bfaf28a11c3e5ec29badac744fab6d2f342749e
+    #   revision: b011c45b585e097d95d9cf93edf4f2e01588d3cd
     #   path: modules/debug/segger
     #   groups:
     #     - debug
-    # - name: sof
-    #   revision: ffbf9c2a6ea2930b0ac7e3a37c7cd7f5c417d090
-    #   path: modules/audio/sof
-    # - name: tflite-micro
-    #   revision: 9156d050927012da87079064db59d07f03b8baf6
-    #   path: modules/lib/tflite-micro
-    #   repo-path: tflite-micro
     # - name: tinycrypt
-    #   revision: 3e9a49d2672ec01435ffbf0d788db6d95ef28de0
+    #   revision: 1012a3ebee18c15ede5efc8332ee2fc37817670f
     #   path: modules/crypto/tinycrypt
     #   groups:
     #     - crypto
-    # - name: TraceRecorderSource
-    #   revision: bc839bf94904bcdb91b33760e918afbef82e3ab4
-    #   path: modules/debug/TraceRecorder
-    #   groups:
-    #     - debug
     # - name: trusted-firmware-m
-    #   revision: 79a6115d3a8d0e04864ae8156c1dc8532b750f5a
+    #   revision: a11cd27905aecc4416cfc85552bfc3b997375056
     #   path: modules/tee/tf-m/trusted-firmware-m
     #   groups:
     #     - tee
     # - name: trusted-firmware-a
-    #   revision: 28f5e137837f1c1a7a7b2af2dd8bb778c0a27532
+    #   revision: 713ffbf96c5bcbdeab757423f10f73eb304eff07
     #   path: modules/tee/tf-a/trusted-firmware-a
-    #   groups:
-    #     - tee
-    # - name: tf-m-tests
-    #   revision: 0f80a65193ddbbe3f0ac38b33b07b26138c11fa7
-    #   path: modules/tee/tf-m/tf-m-tests
-    #   groups:
-    #     - tee
-    # - name: psa-arch-tests
-    #   revision: 6a17330e0dfb5f319730f974d5b05f7b7f04757b
-    #   path: modules/tee/tf-m/psa-arch-tests
     #   groups:
     #     - tee
     # - name: uoscore-uedhoc
-    #   revision: e8920192b66db4f909eb9cd3f155d5245c1ae825
+    #   revision: 84ef879a46d7bfd9a423fbfb502b04289861f9ea
     #   path: modules/lib/uoscore-uedhoc
     # - name: zcbor
-    #   revision: 67fd8bb88d3136738661fa8bb5f9989103f4599e
+    #   revision: 47f34dd7f5284e8750b5a715dee7f77c6c5bdc3f
     #   path: modules/lib/zcbor
-    # - name: zscilib
-    #   path: modules/lib/zscilib
-    #   revision: 34c3432e81085bb717e4871d21ca419ae0058ec5
-    # - name: thrift
-    #   path: modules/lib/thrift
-    #   revision: 10023645a0e6cb7ce23fcd7fd3dbac9f18df6234
-=======
-    - name: mbedtls
-      revision: fb36f3fe20f9f62e67b1a20c0cfe0a6788ec2bf6
-      path: modules/crypto/mbedtls
-      groups:
-        - crypto
-    - name: mcuboot
-      revision: e890df7ab975da181a9f3fb3abc470bf935625ab
-      path: bootloader/mcuboot
-      groups:
-        - bootloader
-    - name: mipi-sys-t
-      path: modules/debug/mipi-sys-t
-      groups:
-        - debug
-      revision: 71ace1f5caa03e56c8740a09863e685efb4b2360
-    - name: net-tools
-      revision: 93acc8bac4661e74e695eb1aea94c7c5262db2e2
-      path: tools/net-tools
-      groups:
-        - tools
-    - name: nrf_hw_models
-      revision: d2a119a9c7600ce06033a794de042e0ad9a38702
-      path: modules/bsim_hw_models/nrf_hw_models
-    - name: open-amp
-      revision: 76d2168bcdfcd23a9a7dce8c21f2083b90a1e60a
-      path: modules/lib/open-amp
-    - name: openthread
-      revision: e10a92570f94ff1e0bc5e0da9ecf0ee135d955a6
-      path: modules/lib/openthread
-    - name: percepio
-      path: modules/debug/percepio
-      revision: b68d17993109b9bee6b45dc8c9794e7b7bce236d
-      groups:
-        - debug
-    - name: picolibc
-      path: modules/lib/picolibc
-      revision: 06bde1fd7531b1f788f6e42b6f7b358c0fe4f814
-    - name: segger
-      revision: b011c45b585e097d95d9cf93edf4f2e01588d3cd
-      path: modules/debug/segger
-      groups:
-        - debug
-    - name: tinycrypt
-      revision: 1012a3ebee18c15ede5efc8332ee2fc37817670f
-      path: modules/crypto/tinycrypt
-      groups:
-        - crypto
-    - name: trusted-firmware-m
-      revision: a11cd27905aecc4416cfc85552bfc3b997375056
-      path: modules/tee/tf-m/trusted-firmware-m
-      groups:
-        - tee
-    - name: trusted-firmware-a
-      revision: 713ffbf96c5bcbdeab757423f10f73eb304eff07
-      path: modules/tee/tf-a/trusted-firmware-a
-      groups:
-        - tee
-    - name: uoscore-uedhoc
-      revision: 84ef879a46d7bfd9a423fbfb502b04289861f9ea
-      path: modules/lib/uoscore-uedhoc
-    - name: zcbor
-      revision: 47f34dd7f5284e8750b5a715dee7f77c6c5bdc3f
-      path: modules/lib/zcbor
->>>>>>> a4d9bb45
 
   self:
     path: zephyr
